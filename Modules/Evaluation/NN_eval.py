--- conflicted
+++ resolved
@@ -174,7 +174,6 @@
 
 ############ PLOTTING FUNCTIONS ############
 
-<<<<<<< HEAD
 def power_law(x, a, b):
     """Power-law function y = a * x^b."""
     return a * np.power(x, b)
@@ -223,9 +222,6 @@
 
 def plot_nn_distances(nnd_orig, nnd_pred, tree_plots=None, plot_savepath=None,
                       color_by_plot=False, show_scatter=False, show_fit=False):
-=======
-def plot_nn_distances(nnd_orig, nnd_pred, tree_plots=None, plot_savepath=None):
->>>>>>> 7dadf69d
     """
     Plots NN distances with a custom nonlinear transformed scale applied to both axes.
     Error bars and fit lines are also transformed, and both axes are shown with equal spacing.
@@ -277,14 +273,6 @@
     bins.append(max_val)
     bins = sorted(set(bins))
 
-<<<<<<< HEAD
-=======
-    # Generate bins based on the range of original distances
-    # bins = generate_log_bins(1e-4, np.max(nnd_orig))
-    bins = generate_log_bins(1e-5, np.max(nnd_orig))
-
-    # Compute binned statistics: means and standard deviations of transformed distances.
->>>>>>> 7dadf69d
     bin_means, bin_edges, _ = binned_statistic(nnd_orig, nnd_pred, statistic='mean', bins=bins)
     bin_stds, _, _ = binned_statistic(nnd_orig, nnd_pred, statistic='std', bins=bins)
     bin_centers = [(bin_edges[i] + bin_edges[i+1]) / 2 for i in range(len(bin_edges) - 1)]
