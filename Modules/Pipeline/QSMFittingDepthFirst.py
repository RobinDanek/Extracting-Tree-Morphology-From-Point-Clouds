import numpy as np
import pandas as pd
import open3d as o3d
import os
from sklearn.cluster import DBSCAN, AgglomerativeClustering
from collections import defaultdict, Counter
from tqdm import tqdm
from scipy.spatial import cKDTree
from Modules.Projection import closest_cylinder_cuda_batch
from Modules.Utils import get_device
import random
import torch
import logging
import io
import heapq
import itertools



class Sphere:
    def __init__(self, center, radius, thickness=None, is_seed=False, spread=None, thickness_type='relative'):
        """
        Initialize a sphere.
        :param center: 3D coordinates of the sphere's center (array-like)
        :param radius: The radius within which points are considered 'contained'
        :param thickness: The thickness value. If thickness_type is 'relative', it is a factor multiplied by radius.
                          If 'absolute', it is taken as a fixed value in meters.
        :param is_seed: Boolean flag indicating if this sphere is a seed.
        :param spread: The spread (or estimated radius) computed for candidate clusters.
        :param thickness_type: 'relative' to compute thickness as (radius * thickness), or 'absolute' to use thickness directly.
        """
        self.is_seed = is_seed
        self.center = np.array(center)
        self.radius = radius
        self.contained_points = np.array([], dtype=int)  # Indices of contained points
        self.outer_points = np.array([], dtype=int)  # Indices of outer points
        self.is_outer = False
        self.spread = spread
        self.first_cylinder_id = None
        self.connected_cylinder_ids = []
        self.connection_vectors = []
        if thickness_type == 'relative':
            self.thickness = radius * thickness
        elif thickness_type == 'absolute':
            self.thickness = thickness
        else:
            raise ValueError("Invalid thickness type. Must be 'relative' or 'absolute'.")

    def assign_points(self, points, indices, device, point_tree):
        # Ensure that points is a torch tensor on the desired device.
        # (If using NumPy arrays, convert them first.)
        # if not isinstance(points, torch.Tensor):
        #     points = torch.tensor(points, device=device, dtype=torch.float32)
        
        # # Optionally, if self.center is stored as a NumPy array, convert it too.
        # if not isinstance(self.center, torch.Tensor):
        #     self.center = torch.tensor(self.center, device=device, dtype=torch.float32)
        
        # # Assume indices is a tensor or a NumPy array of indices.
        # if not isinstance(indices, torch.Tensor):
        #     indices = torch.tensor(indices, device=device, dtype=torch.long)

        # Get points within the sphere
        local_indices = np.array(point_tree.query_ball_point( self.center, self.radius + 0.05 ))

        if len(local_indices) == 0:
            self.contained_points = np.array([])
            self.outer_points = np.array([])

            return

        # Pick the correct subset (Near sphere and unsegmented)
        mask = np.zeros(points.shape[0], dtype=bool)
        mask[indices] = True
        subset_indices = local_indices[mask[local_indices]]
        
        # Get the subset of points for the provided indices
        subset_points = points[subset_indices]
        
        # Compute distances from each point to the sphere center
        # dists = torch.norm(subset_points - self.center, dim=1)
        dists = np.linalg.norm(subset_points - self.center, axis=1)
        
        # Create boolean masks using PyTorch operations.
        contained_mask = dists <= self.radius
        outer_mask = ((dists > (self.radius - self.thickness)) & contained_mask)
        
        # Save the indices back (you might want to convert to CPU or numpy if further processing expects that)
        self.contained_points = subset_indices[contained_mask]
        self.outer_points = subset_indices[outer_mask]

    def get_candidate_centers_and_spreads(self, points, eps=0.5, min_samples=5, algorithm='agglomerative', linkage='average', clustering_type='angular', ransac_iterations=20, ransac_subset_percentage=0.75):
        """
        Cluster the outer points using DBSCAN or Agglomerative Clustering to detect candidate centers.

        :param points: Full 3D point cloud.
        :param eps: Neighborhood radius.
        :param min_samples: Minimum cluster size for DBSCAN.
        :param algorithm: 'dbscan' or 'agglomerative'
        :param linkage: Used only for agglomerative.
        :return: List of (center_3d, spread) tuples.
        """
        if self.outer_points.size == 0:
            # If there are no points in the outer region, mark as outer and return an empty list.
            self.is_outer = True
            return []
        
        candidate_coords = points[self.outer_points]

        if clustering_type=='euclidian':

            if candidate_coords.shape[0] < 2:
                self.is_outer = True
                return []
            
            if algorithm == 'agglomerative':
                labels = cluster_labels_agglomerative(
                    candidate_coords, eps=eps, min_cluster_size=min_samples, linkage=linkage
                )
            if algorithm == 'euclidian':
                labels = cluster_labels_euclidian(
                    candidate_coords, eps=eps, min_cluster_size=min_samples
                )
            elif algorithm == 'dbscan':
                labels = DBSCAN(eps=eps, min_samples=min_samples).fit(candidate_coords).labels_

        elif clustering_type=='angular':
            def angular_distance(u1, u2):
                """Calculates the angle (in radians) between two unit vectors."""
                dot_product = np.dot(u1, u2)
                # Clip dot product to [-1.0, 1.0] for numerical stability
                dot_product = np.clip(dot_product, -1.0, 1.0)
                return np.arccos(dot_product) # Returns angle in radians [0, pi]
            
            vectors = candidate_coords - self.center # Shape (N, 3)
            norms = np.linalg.norm(vectors, axis=1, keepdims=True)

            # Avoid division by zero for points exactly at the center (shouldn't happen for outer points)
            norms[norms < 1e-9] = 1e-9

            unit_vectors = vectors / norms # Shape (N, 3)

            # --- Start: Vectorized Pairwise Angular Distance ---
            # 1. Compute pairwise dot products using matrix multiplication
            #    U @ U.T gives an NxN matrix where entry (i, j) is dot(U[i], U[j])
            dot_products = unit_vectors @ unit_vectors.T

            # 2. Clip for numerical stability (dot products should be [-1, 1])
            dot_products = np.clip(dot_products, -1.0, 1.0)

            # 3. Compute pairwise angular distances (in radians)
            #    This is the NxN distance matrix DBSCAN needs
            pairwise_angular_distances = np.arccos(dot_products)
            # --- End: Vectorized Pairwise Angular Distance ---

            # Use DBSCAN with the angular metric
            # Note: metric='precomputed' is NOT used here. We provide the callable.
            # DBSCAN will compute the pairwise distance matrix using our function.
            db = DBSCAN(eps=eps, min_samples=min_samples, metric='precomputed')
            labels = db.fit_predict(pairwise_angular_distances)

        valid_labels = set(labels) - {-1}
        if not valid_labels:
            self.is_outer = True
            return []
        
        candidate_info = []  # List to store (centroid, spread) tuples.

        # These might need tuning and could be added to your main `params` dictionary
        # ransac_threshold = 0.05 # Max distance point to cylinder (e.g., 2cm)
        # ransac_iterations = 100 # Number of RANSAC iterations
        # ransac_min_points = 5 # Min points needed for pyransac3d fit
        
        for label in valid_labels:

            cluster_coords = candidate_coords[labels == label]
            n_cluster_points = cluster_coords.shape[0]

            if n_cluster_points < 3: # Need at least 3 points for PCA plane and circle fit
                continue

            # --- 3. Find Best Fit Plane using PCA ---
            centroid_3d = np.mean(cluster_coords, axis=0)
            centered_coords = cluster_coords - centroid_3d
            try:
                # U, S, Vt = np.linalg.svd(centered_coords, full_matrices=False) # Vt contains principal components as rows
                # S contains singular values, related to variance along PC directions
                
                # Use covariance matrix for potentially better numerical stability with near-planar data
                cov_matrix = np.cov(centered_coords, rowvar=False)
                eigenvalues, eigenvectors = np.linalg.eigh(cov_matrix) # eigh for symmetric matrix
                
                # Sort eigenvectors by eigenvalues (descending variance)
                sort_indices = np.argsort(eigenvalues)[::-1]
                eigenvalues = eigenvalues[sort_indices]
                eigenvectors = eigenvectors[:, sort_indices] # Eigenvectors are columns

                # plane_basis = Vt[:2].T # First two principal components form the plane basis (shape 3, 2)
                # plane_normal = Vt[2]   # Third principal component is the normal
                
                plane_basis = eigenvectors[:, :2] # Shape (3, 2)
                plane_normal = eigenvectors[:, 2] # Shape (3,)

            except np.linalg.LinAlgError:
                 print(f"Warning: SVD/Eigendecomposition failed for cluster {label}. Skipping.")
                 continue # Skip this cluster if PCA fails

            # --- 4. Project points onto the PCA plane ---
            # Dot product of centered points with the basis vectors gives 2D coords
            projected_2d = centered_coords @ plane_basis # Shape (n_cluster_points, 2)

            # --- 5. RANSAC-like Averaging for Circle Fit ---
            all_centers_2d = []
            all_radii = []
            n_attempts = 0
            
            # Ensure subset size is valid
            subset_size = max(3, int(n_cluster_points * ransac_subset_percentage))
            if subset_size > n_cluster_points:
                 subset_size = n_cluster_points # Use all points if subset is larger

            for _ in range(ransac_iterations):
                if n_cluster_points < 3: break # Should be caught earlier, but safety check

                # Randomly sample subset of indices
                subset_indices = np.random.choice(n_cluster_points, subset_size, replace=False)
                subset_points_2d = projected_2d[subset_indices]

                # Fit circle to the subset
                center_2d_iter, radius_iter = fit_circle_2d(subset_points_2d)

                # Basic check for validity (e.g., not NaN, finite, reasonable radius)
                # You might add stricter checks based on expected radius ranges if needed
                if np.isfinite(center_2d_iter).all() and np.isfinite(radius_iter) and radius_iter >= 0:
                    # Optional: Add an inlier check here if you want a true RANSAC
                    # - Calculate distance of *all* projected_2d points to center_2d_iter
                    # - Count how many are within `radius_iter +/- threshold`
                    # - Only store if inlier count is high enough
                    # For now, we implement the requested averaging of all fits:
                    all_centers_2d.append(center_2d_iter)
                    all_radii.append(radius_iter)
                n_attempts += 1


            if not all_centers_2d: # If no valid fits were found
                # Fallback: Use all points for a single fit
                center_2d_final, radius_final = fit_circle_2d(projected_2d)
                if not (np.isfinite(center_2d_final).all() and np.isfinite(radius_final)):
                     print(f"Warning: Fallback circle fit failed for cluster {label}. Skipping.")
                     continue # Skip if even the fallback fails
            else:
                # Average the results from the iterations
                avg_center_2d = np.mean(np.array(all_centers_2d), axis=0)
                avg_radius = np.mean(all_radii) # This is the 'spread' estimate

                # Use the averaged values
                center_2d_final = avg_center_2d
                radius_final = avg_radius

            # --- 6. Convert Average 2D Center back to 3D ---
            # Center_3D = Origin_of_Plane + Linear_Combination_of_Basis_Vectors
            center_3d_final = centroid_3d + plane_basis @ center_2d_final

            # --- 7. Filter and Store (Same as before) ---
            distance_from_parent = np.linalg.norm(center_3d_final - self.center)
            # Allow slightly further candidates if the branch is moving away
            # Maybe relate the tolerance to the parent radius?
            distance_tolerance = self.radius * 1.5 # Example tolerance, tunable
            if distance_from_parent > distance_tolerance:
                # Optional: print(f"Debug: Candidate cluster {label} too far ({distance_from_parent:.2f} > {distance_tolerance:.2f}). Skipping.")
                continue

            # radius_final is the estimated spread
            candidate_info.append((center_3d_final, radius_final)) # Store 3D center and 2D radius (spread)
            # # Get all points in the current cluster.
            # cluster_coords = candidate_coords[labels == label]
            
            # # Compute the centroid of the cluster in 3D.
            # centroid_3d = np.mean(cluster_coords, axis=0)

            # # Compute the vector from the sphere center (self.center) to the centroid
            # v = centroid_3d - self.center
            # n = v / np.linalg.norm(v)  # Normal of the plane

            # # Choose an arbitrary vector that is not parallel to n.
            # arbitrary = np.array([0, 0, 1])
            # if np.abs(np.dot(n, arbitrary)) > 0.99:
            #     arbitrary = np.array([0, 1, 0])
                
            # # Create two orthonormal basis vectors for the plane:
            # basis1 = arbitrary - np.dot(arbitrary, n) * n
            # basis1 = basis1 / np.linalg.norm(basis1)
            # basis2 = np.cross(n, basis1)

            # # Compute offsets of all points from the cluster centroid
            # offsets = cluster_coords - centroid_3d  # Shape (N, 3)

            # # Compute the dot product of each offset with the plane normal (produces an (N,) array)
            # proj_comp = offsets @ n  # Equivalent to np.dot(offsets, n)

            # # Remove the component in the normal direction to get the projection vector for every point
            # proj_vec = offsets - np.outer(proj_comp, n)  # Shape (N, 3)

            # # Compute 2D coordinates by projecting onto basis1 and basis2
            # x_coords = proj_vec @ basis1  # Shape (N,)
            # y_coords = proj_vec @ basis2  # Shape (N,)

            # # Stack the 1D coordinate arrays column-wise to form an (N, 2) array for 2D points
            # projected = np.column_stack((x_coords, y_coords))
            
            # # # Fit a best-fit plane using PCA (SVD) on the cluster coordinates.
            # # centered_coords = cluster_coords - centroid_3d
            # # U, S, Vt = np.linalg.svd(centered_coords, full_matrices=False)
            # # # The first two principal components span the best-fit plane.
            # # plane_basis = Vt[:2].T  # shape (3,2)
            
            # # # Project the cluster points onto the plane.
            # # projected = centered_coords.dot(plane_basis)  # shape (n_points, 2)

            # # New: Fit circle in 2D
            # center_2d, radius = fit_circle_2d(projected)

            # # # Convert 2D circle center back to 3D
            # # center_3d = centroid_3d + plane_basis @ center_2d

            # # Convert the 2D circle center back to 3D
            # center_3d = centroid_3d + center_2d[0]*basis1 + center_2d[1]*basis2

            # # Filter out candidate centers that are too far from this sphere's center.
            # distance = np.linalg.norm(center_3d - self.center)
            # if distance > self.radius*1.2:
            #     continue

            # # Append center and radius (spread)
            # candidate_info.append((center_3d, radius))

        # Sometimes the seed sphere hits the start of a branch, thus needing to be an outer sphere
        if self.is_seed and len(candidate_info)==1:
            self.is_outer=True
        #print(f"Number of outer points: {len(self.outer_points)}\tNumber of inner points: {len(self.contained_points)}\tNumber of clusters: {len(candidate_info)}")

        return candidate_info
    

def export_clusters_spheres_ply(clusters, filename="spheres_mesh.ply", resolution=2, color_by_outer=False):
    """
    Exports all spheres from a list of SphereCluster objects as a single combined PLY mesh.
    Each sphere is rendered using Open3D's create_sphere and then translated to its center.
    
    If color_by_outer is True, outer spheres are colored blue and non-outer spheres are colored gray.
    Otherwise, spheres are colored based on their radius (blue for small, red for large).
    
    Parameters:
      - clusters: List of SphereCluster objects.
      - filename: Output filename.
      - resolution: Mesh resolution for each sphere.
      - color_by_outer: If True, use a two-color scheme for outer vs. non-outer.
    """
    import open3d as o3d
    import numpy as np
    mesh_list = []
    all_radii = []
    for cluster in clusters:
        for sphere in cluster.spheres:
            all_radii.append(sphere.radius)
    if not all_radii:
        print("No spheres found; no sphere meshes generated.")
        return

    radius_min = min(all_radii)
    radius_max = max(all_radii)
    eps = 1e-9

    def radius_to_color(radius):
        t = (radius - radius_min) / (radius_max - radius_min + eps)
        return [t, 0, 1-t]  # blue for small, red for large

    for cluster in clusters:
        for sphere in cluster.spheres:
            if color_by_outer:
                # Outer spheres are blue, non-outer spheres are gray.
                color = [0, 0, 1] if sphere.is_outer else [0.5, 0.5, 0.5]
            else:
                color = radius_to_color(sphere.radius)
            mesh = o3d.geometry.TriangleMesh.create_sphere(radius=sphere.radius, resolution=resolution)
            mesh.compute_vertex_normals()
            mesh.paint_uniform_color(color)
            mesh.translate(sphere.center)
            mesh_list.append(mesh)
    
    if not mesh_list:
        print("No sphere meshes generated.")
        return

    combined = mesh_list[0]
    for m in mesh_list[1:]:
        combined += m
        
    o3d.io.write_triangle_mesh(filename, combined)


# A cluster to hold the collection of spheres and associated segmentation information.
class SphereCluster:
    def __init__(self):
        self.spheres = []  # list of Sphere objects in the cluster
        #self.id = cluster_id

    def get_id(self):
        return self.id

    def add_sphere(self, sphere):
        self.spheres.append(sphere)

    def add_spheres(self, spheres):
        self.spheres.extend(spheres)

    def get_outer_spheres(self):
        # Example: mark spheres that did not lead to a new sphere as outer.
        # Here you might iterate over self.spheres and check for additional growth.
        self.outer_spheres = []
        for sphere in self.spheres:
            if sphere.is_outer == True:
                self.outer_spheres.append( sphere )

        # **Ensure at least one sphere remains in outer_spheres**
        if len(self.outer_spheres) == 0 and len(self.spheres) > 0:
            # If no spheres were marked as outer, select the one with the highest Z (end of branch)
            lowest_z_sphere = min(self.spheres, key=lambda s: s.center[2])
            lowest_z_sphere.is_outer = True
            self.outer_spheres.append(lowest_z_sphere)
        
        return self.outer_spheres
    
    def get_lowest_outer_sphere(self):
        candidate = None
        smallest_z = np.inf
        for sphere in self.outer_spheres:
            z = sphere.center[2]
            if z < smallest_z:
                smallest_z = z
                candidate = sphere

        # If no sphere is marked as outer, choose the shere with smallest z
        if candidate is None:
            smallest_z = np.inf
            for sphere in self.spheres:
                z = sphere.center[2]
                if z < smallest_z:
                    smallest_z = z
                    candidate = sphere
            self.outer_spheres.append(candidate)

        return candidate


class Cylinder:
    def __init__(self, id, start, end, radius, volume, start_sphere=None, end_sphere=None, parent_cylinder_id=None, cyl_type="follow"):
        self.id = id
        self.start = np.array(start)
        self.end = np.array(end)
        self.radius = radius
        self.volume = volume
        self.spheres = [start_sphere, end_sphere]
        self.parent_cylinder_id = parent_cylinder_id
        self.child_cylinder_ids = []  # List of int
        self.reassigned = False
        self.length = np.linalg.norm([end-start])
        self.cyl_type = cyl_type

    def to_dict(self):
        return {
            "ID": self.id,
            "startX": self.start[0], "startY": self.start[1], "startZ": self.start[2],
            "endX": self.end[0], "endY": self.end[1], "endZ": self.end[2],
            "radius": self.radius,
            "volume": self.volume,
            "length": self.length,
            "parentID": self.parent_cylinder_id,
            "childrenIDs": self.child_cylinder_ids,
            "type": self.cyl_type
        }


class CylinderTracker:
    def __init__(self):
        self.cylinders = {}
        self.next_id = 0
        self.recent_cylinders = []  # List to store newly added cylinders (in the current iteration).

    def add_cylinder(self, sphere_a, sphere_b, radius, parent_id=None, cyl_type="follow", logger=None):
        """
        Create a new cylinder connecting sphere_a (from) and sphere_b (to).
        Uses sphere_a's first_cylinder_id as the parent.
        Also, if sphere_b has no first connection yet, assign its first_cylinder_id.
        """
        start = sphere_a.center
        end = sphere_b.center
        height = np.linalg.norm(end - start)
        volume = np.pi * radius ** 2 * height
        
        cylinder_id = self.next_id
        self.next_id += 1

        # For sphere A (coming from), we use its first connection id as the parent.
        # For sphere B (newly connecting), if it doesn't have a first connection, set it now.
        parent_cylinder_id = sphere_a.first_cylinder_id  # might be None if sphere_a hasn't been reached before
        if sphere_b.first_cylinder_id is None:
            sphere_b.first_cylinder_id = cylinder_id

        # if logger is not None:
        #     logger.info(f"      Creating Cylinder:")
        #     logger.info(f"        From Sphere @ {sphere_a.center} (Radius {sphere_a.radius:.4f}, Spread {sphere_a.spread:.4f})")
        #     logger.info(f"        To   Sphere @ {sphere_b.center} (Radius {sphere_b.radius:.4f}, Spread {sphere_b.spread:.4f})")
        #     logger.info(f"        Assigned Cylinder Radius: {radius:.4f}") # THIS IS THE KEY VALUE PASSED IN
        #     logger.info(f"        Type: {cyl_type}")
    
        cylinder = Cylinder(
            id=cylinder_id,
            start=start,
            end=end,
            radius=radius,
            volume=volume,
            start_sphere=sphere_a,
            end_sphere=sphere_b,
            parent_cylinder_id=parent_cylinder_id,
            cyl_type=cyl_type
        )

        # Update linkage
        if parent_cylinder_id is not None:
            parent = self.cylinders[parent_cylinder_id]
            parent.child_cylinder_ids.append(cylinder_id)

        # Record this cylinder in each sphere's connected list and in the children list of its parent.
        sphere_a.connected_cylinder_ids.append(cylinder_id)
        sphere_b.connected_cylinder_ids.append(cylinder_id)

        # Sphere A gets the vector pointing to sphere B
        sphere_a.connection_vectors.append(sphere_b.center - sphere_a.center)
        # Sphere B gets the vector pointing to sphere A
        sphere_b.connection_vectors.append(sphere_a.center - sphere_b.center)

        self.cylinders[cylinder_id] = cylinder

        # Append the new cylinder to the recent_cylinders list
        self.recent_cylinders.append(cylinder)

    def reassign_parent(self, new_parent_id, child_start_sphere):
        """
        Reassign the parent_cylinder_id of all cylinders starting from the given sphere.
        """
        # First make the current cylinder the incoming cylinder
        child_start_sphere.first_cylinder_id = new_parent_id

        # Now check the outgoing cylinders
        self.cylinders[new_parent_id].child_cylinder_ids = []
        for cyl_id in child_start_sphere.connected_cylinder_ids:
            if cyl_id == new_parent_id: continue # Make sure that the incoming cylinder is not its own parent

            cyl = self.cylinders[cyl_id]
            if not cyl.reassigned:
                # Set the outgoing cylinder's parent id to the incoming one's
                cyl.parent_cylinder_id = new_parent_id
                self.cylinders[new_parent_id].child_cylinder_ids.append(cyl_id)
                cyl.reassigned=True

                # Get the sphere that is attached to the end of the outgoing cylinder
                other_sphere = None
                for sphere in cyl.spheres:
                    if sphere != child_start_sphere:
                        other_sphere = sphere
                        break
                
                # Mark the outgoing cylinder as incoming of the other sphere
                if other_sphere is not None:
                    self.reassign_parent( cyl_id, other_sphere )


    def export_to_dataframe(self):
        return pd.DataFrame([cyl.to_dict() for cyl in self.cylinders.values()])

    def export_mesh_ply(self, filename="cylinders_mesh.ply", resolution=2, color_by_type=False, color_by_root=False): # Added color_by_root
        """
        Exports cylinder meshes to a PLY file.

        Parameters:
          - filename: Output filename.
          - resolution: Mesh resolution for cylinders.
          - color_by_type: If True, color 'follow' cylinders green and 'connection' cylinders red.
          - color_by_root: If True, color root cylinders (no parent) red and others blue.
                           This overrides color_by_type if both are True.
          - If both flags are False, colors by radius (default).
        """
        if not self.cylinders:
            print("No cylinders to export.")
            return

        import numpy as np
        import open3d as o3d

        # --- Color definitions ---
        ROOT_COLOR = [1, 0, 0]  # Red
        NON_ROOT_COLOR = [0, 0, 1] # Blue
        FOLLOW_COLOR = [0, 1, 0] # Green
        CONNECTION_COLOR = [1, 0, 0] # Red (Same as root, maybe change if needed)

        # --- Radius color calculation (only if needed) ---
        radii = np.array([cyl.radius for cyl in self.cylinders.values()])
        # Handle potential empty radii array if all cylinders somehow have radius 0 or NaN
        valid_radii = radii[np.isfinite(radii) & (radii > 1e-6)]
        if len(valid_radii) > 0:
            r_min, r_max = max(valid_radii.min(), 1e-4), valid_radii.max()
        else:
            r_min, r_max = 1e-4, 1e-4 # Fallback if no valid radii

        def radius_to_color(radius):
            # Clamp radius to avoid issues with potential NaNs or Infs that slipped through
            radius = np.clip(radius, r_min, r_max)
            if r_max - r_min < 1e-8: # Avoid division by zero if all radii are almost identical
                return [0.5, 0.5, 0.5] # Return gray
            t = (radius - r_min) / (r_max - r_min)
            # Simple gradient: Green (small) to Red (large)
            r = t
            g = 1.0 - t
            b = 0.0
            # Or use your previous blue-red gradient:
            # r = t
            # g = 0.0
            # b = 1.0 - t
            return [r, g, b]
        # --- End radius color calculation ---

        mesh_list = []
        for cyl in self.cylinders.values():
            # Ensure radius is positive for mesh creation
            radius = max(cyl.radius if np.isfinite(cyl.radius) else 1e-4, 1e-4)
            mesh = self._create_cylinder_between(cyl.start, cyl.end, radius, resolution)

            # --- Determine Color ---
            color = [0.5, 0.5, 0.5] # Default gray

            if color_by_root: # Highest priority coloring
                if cyl.parent_cylinder_id is None:
                    color = ROOT_COLOR
                else:
                    color = NON_ROOT_COLOR
            elif color_by_type: # Second priority
                if cyl.cyl_type == "connection":
                    color = CONNECTION_COLOR
                else: # 'follow' type
                    color = FOLLOW_COLOR
            else: # Default: color by radius
                 color = radius_to_color(radius)
            # --- End Determine Color ---

            mesh.paint_uniform_color(color)
            mesh_list.append(mesh)

        if not mesh_list:
            print("⚠️ No valid cylinder meshes generated.")
            return

        # Combine meshes
        combined = mesh_list[0]
        for m in mesh_list[1:]:
            combined += m

        # Postprocessing
        combined.remove_duplicated_vertices()
        combined.remove_duplicated_triangles()
        combined.remove_degenerate_triangles()

        o3d.io.write_triangle_mesh(filename, combined)

    def _create_cylinder_between(self, p0, p1, radius, resolution):
        height = np.linalg.norm(p1 - p0)
        if height <= 1e-6:
            # Set height to a small epsilon (e.g., 1e-4)
            height = 1e-4
        mesh = o3d.geometry.TriangleMesh.create_cylinder(radius=radius, height=height, resolution=resolution)
        mesh.compute_vertex_normals()

        direction = p1 - p0
        direction /= np.linalg.norm(direction)

        z_axis = np.array([0, 0, 1])
        v = np.cross(z_axis, direction)
        c = np.dot(z_axis, direction)
        if np.linalg.norm(v) < 1e-6:
            R = np.eye(3)
        else:
            kmat = np.array([[0, -v[2], v[1]],
                             [v[2], 0, -v[0]],
                             [-v[1], v[0], 0]])
            R = np.eye(3) + kmat + kmat @ kmat * ((1 - c) / (np.linalg.norm(v) ** 2))

        mesh.rotate(R, center=np.zeros(3))
        mesh.translate((p0+p1)/2)
        return mesh
    
def fit_circle_2d(points_2d):
    """
    Fit a circle to 2D points using algebraic least squares.

    Parameters:
        points_2d (np.ndarray): Shape (N, 2), the 2D coordinates

    Returns:
        center (np.ndarray): Shape (2,), the estimated circle center (x, y)
        radius (float): The estimated radius
    """
    x = points_2d[:, 0]
    y = points_2d[:, 1]
    A = np.c_[2*x, 2*y, np.ones_like(x)]
    b = x**2 + y**2

    sol, _, _, _ = np.linalg.lstsq(A, b, rcond=None)
    a, b, c = sol
    center = np.array([a, b])
    radius = np.sqrt(c + a**2 + b**2)
    return center, radius


def filter_points_by_height(points, min_height):
    """Return only points above the given minimum height."""
    return points[points[:, 2] >= min_height+np.min(points[:,2])]


def center_pointcloud(points):
    """Center the point cloud and return the centered cloud and the centroid used."""
    centroid = np.mean(points, axis=0)
    centered = points - centroid
    return centered, centroid


def compute_spread_of_points(points):
    """
    Approximate the spread (radius) of a cluster of 3D points by computing
    the mean distance from the 3D centroid.
    This works well for cylindrical structures like tree stems or branches.
    """
    if len(points) < 2:
        return 0.01  # fallback for tiny clusters

    centroid = np.mean(points, axis=0)
    dists = np.linalg.norm(points - centroid, axis=1)
    return np.mean(dists)


def initialize_first_sphere(points, slice_height=0.5, sphere_thickness=0.1, sphere_thickness_type='relative'):
    """
    Initialize the first sphere based on the lowest slice of the tree.
    Uses PCA projection and median spread just like later clustering.
    """
    min_z = np.min(points[:, 2])
    z_threshold = min_z + slice_height
    mask = points[:, 2] <= z_threshold
    base_points = points[mask]

    if base_points.shape[0] < 10:
        raise ValueError("Not enough points found near the base to initialize the seed sphere.")

    cluster_coords = base_points
    n_cluster_points = cluster_coords.shape[0]

    # --- 3. Find Best Fit Plane using PCA ---
    centroid_3d = np.mean(cluster_coords, axis=0)
    centered_coords = cluster_coords - centroid_3d
    try:
        # U, S, Vt = np.linalg.svd(centered_coords, full_matrices=False) # Vt contains principal components as rows
        # S contains singular values, related to variance along PC directions
        
        # Use covariance matrix for potentially better numerical stability with near-planar data
        cov_matrix = np.cov(centered_coords, rowvar=False)
        eigenvalues, eigenvectors = np.linalg.eigh(cov_matrix) # eigh for symmetric matrix
        
        # Sort eigenvectors by eigenvalues (descending variance)
        sort_indices = np.argsort(eigenvalues)[::-1]
        eigenvalues = eigenvalues[sort_indices]
        eigenvectors = eigenvectors[:, sort_indices] # Eigenvectors are columns

        # plane_basis = Vt[:2].T # First two principal components form the plane basis (shape 3, 2)
        # plane_normal = Vt[2]   # Third principal component is the normal
        
        plane_basis = eigenvectors[:, :2] # Shape (3, 2)
        plane_normal = eigenvectors[:, 2] # Shape (3,)

    except np.linalg.LinAlgError:
        print(f"Warning: SVD/Eigendecomposition failed for initial Sphere. Skipping.")

    # --- 4. Project points onto the PCA plane ---
    # Dot product of centered points with the basis vectors gives 2D coords
    projected_2d = centered_coords @ plane_basis # Shape (n_cluster_points, 2)

    # --- 5. RANSAC-like Averaging for Circle Fit ---
    all_centers_2d = []
    all_radii = []
    n_attempts = 0
    
    # Ensure subset size is valid
    subset_size = max(3, int(n_cluster_points * 0.8))
    if subset_size > n_cluster_points:
            subset_size = n_cluster_points # Use all points if subset is larger

    for _ in range(10):
        if n_cluster_points < 3: break # Should be caught earlier, but safety check

        # Randomly sample subset of indices
        subset_indices = np.random.choice(n_cluster_points, subset_size, replace=False)
        subset_points_2d = projected_2d[subset_indices]

        # Fit circle to the subset
        center_2d_iter, radius_iter = fit_circle_2d(subset_points_2d)

        # Basic check for validity (e.g., not NaN, finite, reasonable radius)
        # You might add stricter checks based on expected radius ranges if needed
        if np.isfinite(center_2d_iter).all() and np.isfinite(radius_iter) and radius_iter >= 0:
            # Optional: Add an inlier check here if you want a true RANSAC
            # - Calculate distance of *all* projected_2d points to center_2d_iter
            # - Count how many are within `radius_iter +/- threshold`
            # - Only store if inlier count is high enough
            # For now, we implement the requested averaging of all fits:
            all_centers_2d.append(center_2d_iter)
            all_radii.append(radius_iter)
        n_attempts += 1


    if not all_centers_2d: # If no valid fits were found
        # Fallback: Use all points for a single fit
        center_2d_final, radius_final = fit_circle_2d(projected_2d)
        if not (np.isfinite(center_2d_final).all() and np.isfinite(radius_final)):
            print(f"Warning: Fallback circle fit failed for initial cluster. Skipping.")
    else:
        # Average the results from the iterations
        avg_center_2d = np.mean(np.array(all_centers_2d), axis=0)
        avg_radius = np.mean(all_radii) # This is the 'spread' estimate

        # Use the averaged values
        center_2d_final = avg_center_2d
        radius_final = avg_radius

    # --- 6. Convert Average 2D Center back to 3D ---
    # Center_3D = Origin_of_Plane + Linear_Combination_of_Basis_Vectors
    center_3d_final = centroid_3d + plane_basis @ center_2d_final

    # Make sure sphere is at the bottom
    center_3d_final[2] = min_z

    return Sphere(center_3d_final, radius=radius_final*2, thickness=sphere_thickness, is_seed=True, spread=radius_final, thickness_type=sphere_thickness_type)


def find_seed_sphere(points, potential_seed_indices, sphere_radius, sphere_thickness, sphere_thickness_type='relative', device=None, point_tree=None, logger=None):
    """
    Randomly pick one unsegmented point and create a seed sphere centered on it.
    """
    if potential_seed_indices.size == 0:
         raise ValueError("No potential seed indices provided to find_seed_sphere.")

    seed_idx = random.choice(potential_seed_indices)
    seed_point = points[seed_idx]
    
    # temp_sphere = Sphere(seed_point, radius=sphere_radius, thickness=sphere_thickness, is_seed=True)
    # temp_sphere.assign_points(points, unsegmented_points, device=device, point_tree=point_tree)
    # spread = compute_spread_of_points(points[temp_sphere.contained_points])

    # # if logger is not None:
    # #     logger.info(f"*** New Seed Shere created ***\n@ {seed_point}\nradius: {sphere_radius}\nspread: {spread}")

    # return Sphere(seed_point, radius=sphere_radius, thickness=sphere_thickness, is_seed=True, spread=spread, thickness_type=sphere_thickness_type)

    if logger is not None:
        logger.info(f"*** Potential Seed Sphere selected ***\n@ {seed_point}\nInitial Radius: {sphere_radius}")

    # Return a basic sphere without assigned points or spread yet
    return Sphere(seed_point, radius=sphere_radius, thickness=sphere_thickness, is_seed=True, spread=None, thickness_type=sphere_thickness_type)


def connection_distance(sphere_a, sphere_b):
    """
    Compute the connection distance between two spheres.
    The distance is defined as the Euclidean distance between centers minus the sum of their radii.
    """
    return np.linalg.norm(sphere_a.center - sphere_b.center) - (sphere_a.radius + sphere_b.radius)


def find_neighborhood_points(points, unsegmented_mask, sphere, search_radius, point_tree):
    """
    Efficiently finds unsegmented points within a given radius using KDTree.
    """
    if unsegmented_mask.sum() == 0: # Check if any points are unsegmented
        return np.array([], dtype=int) # Optional: Early exit if mask is all False

    # coords = points[unsegmented_points]
    # tree = cKDTree(coords)
    # indices = tree.query_ball_point(sphere.center, r=sphere.radius + search_radius)
    # return unsegmented_points[indices]

    # Define the total radius for the KDTree query
    query_radius = sphere.radius + search_radius

    try:
        # 1. Query the main pre-built KDTree for ALL points in the radius
        local_indices = point_tree.query_ball_point(sphere.center, r=query_radius)

        # query_ball_point returns a list for a single query point. Check if empty.
        if not local_indices:
            return np.array([], dtype=int)

         # Ensure local_indices is a numpy array for boolean indexing
        local_indices = np.array(local_indices, dtype=int)
    except Exception as e:
        # Handle potential errors during KDTree query (e.g., invalid inputs)
        print(f"Warning: KDTree query failed in find_neighborhood_points_optimized for center {sphere.center}, radius {query_radius}. Error: {e}")
        return np.array([], dtype=int)


    # 2. Filter the local_indices using the unsegmented_mask directly
    # Keep only indices that are BOTH local AND marked True in unsegmented_mask
    valid_local_indices_mask = unsegmented_mask[local_indices]
    intersection_indices = local_indices[valid_local_indices_mask]

    # 3. Return the filtered indices as a NumPy array
    return intersection_indices # Return the array of indices


def cluster_labels_agglomerative(points, eps=0.2, min_cluster_size=5, linkage='average'):
    """
    Perform Agglomerative Clustering and return a label array like DBSCAN.

    Parameters:
        points: (N, D) numpy array of 2D or 3D points to cluster.
        eps: float, maximum linkage distance.
        min_cluster_size: int, discard clusters smaller than this.
        linkage: 'single', 'complete', 'average', or 'ward'.

    Returns:
        labels: np.array of shape (N,) with filtered cluster labels (-1 for filtered clusters)
    """
    if len(points) < 2:
        return -np.ones(len(points), dtype=int)

    # Run AgglomerativeClustering in full 3D
    clustering = AgglomerativeClustering(n_clusters=None,
                                         distance_threshold=eps,
                                         linkage=linkage)
    labels = clustering.fit_predict(points)

    # Filter out small clusters manually
    labels_out = -np.ones_like(labels)
    unique, counts = np.unique(labels, return_counts=True)

    for label, count in zip(unique, counts):
        if count >= min_cluster_size:
            labels_out[labels == label] = label

    return labels_out

def cluster_labels_euclidian(points, eps=0.03, min_cluster_size=5):
    tree = cKDTree(points)
    labels = -np.ones(points.shape[0], dtype=int)
    cluster_id = 0

    for idx in range(points.shape[0]):
        if labels[idx] != -1:
            continue

        indices = tree.query_ball_point(points[idx], eps)
        if len(indices) < min_cluster_size:
            continue

        seed_queue = set(indices)
        labels[list(seed_queue)] = cluster_id

        while seed_queue:
            current_point = seed_queue.pop()
            neighbors = tree.query_ball_point(points[current_point], eps)

            for neighbor in neighbors:
                if labels[neighbor] == -1:
                    labels[neighbor] = cluster_id
                    seed_queue.add(neighbor)

        cluster_id += 1

    return labels

def reset_reassigned_flags_for_cluster(cluster, cylinder_tracker: CylinderTracker):
    """
    Resets the 'reassigned' flag to False for every cylinder that is connected
    to any sphere in the given cluster.
    """
    for sphere in cluster.spheres:
        for cyl_id in sphere.connected_cylinder_ids:
            if cyl_id in cylinder_tracker.cylinders:
                cylinder_tracker.cylinders[cyl_id].reassigned = False


def find_best_merge_connection(outer_spheres_main, outer_spheres_branch, cylinder_tracker, 
                               angle_threshold_degrees=45, max_dist=0.3, distance_type="effective"):
    """
    Given two lists of Sphere objects (outer spheres from the main cluster and from a branch cluster),
    this function:
      1. Computes the pairwise effective distance between their centers:
            effective_distance = center_distance - (radius_main + radius_branch)
         (if negative, it is clamped to 0).
      2. For each candidate pair (where effective_distance < max_dist), computes the angle between:
         - the branch sphere’s average connection vector (averaged over its connected cylinders)
         - and the vector from the branch sphere to the main sphere.
      3. Returns the candidate pair (i_main, i_branch, effective_distance, angle) with the smallest effective distance 
         that satisfies the angle threshold (i.e. angle < angle_threshold_degrees).
    
    If no candidate pair meets both the effective distance and angle criteria, returns None.
    """

    def get_average_connection_vector(sphere):
        """
        Computes the average connection vector from a sphere's stored connection vectors.
        Returns a normalized vector. If none are stored, returns a zero vector.
        """
        if sphere.connection_vectors:
            avg_vec = np.mean(sphere.connection_vectors, axis=0)
            norm = np.linalg.norm(avg_vec)
            if norm > 1e-9:
                return avg_vec / norm
        return np.array([0.0, 0.0, 0.0])

    # Precompute centers and radii for each group.
    centers_main = np.array([s.center for s in outer_spheres_main])  # shape (n_main, 3)
    centers_branch = np.array([s.center for s in outer_spheres_branch])  # shape (n_branch, 3)
    radii_main = np.array([s.radius for s in outer_spheres_main])        # shape (n_main,)
    radii_branch = np.array([s.radius for s in outer_spheres_branch])      # shape (n_branch,)
    
    # Compute pairwise differences and center-to-center distances.
    diff = centers_main[:, np.newaxis, :] - centers_branch[np.newaxis, :, :]
    center_distances = np.linalg.norm(diff, axis=2)  # shape (n_main, n_branch)

    # Choose distance measure.
    if distance_type == "center":
        chosen_distances = center_distances
    elif distance_type == "effective":  # "effective" (default)    
        # Compute pairwise sum of radii and effective distance.
        sum_radii = radii_main[:, np.newaxis] + radii_branch[np.newaxis, :]
        effective_distances = center_distances - sum_radii
        # Clamp negative distances to 0 (overlap)
        chosen_distances = np.maximum(effective_distances, 0.0)
    
    candidate_mask = chosen_distances < max_dist
    candidate_indices = np.where(candidate_mask)
    
    if candidate_indices[0].size == 0:
        return None  # No candidate pairs within threshold.
    
    # For each branch sphere, get its average connection vector from the stored connection_vectors.
    avg_vectors = []
    for sphere in outer_spheres_branch:
        avg_vec = get_average_connection_vector(sphere)
        avg_vectors.append(avg_vec)
    avg_vectors = np.array(avg_vectors)  # shape (n_branch, 3)
    
    valid_candidates = []
    # Loop over candidate pairs.
    for i_main, i_branch in zip(candidate_indices[0], candidate_indices[1]):
        branch_center = centers_branch[i_branch]
        main_center = centers_main[i_main]
        # Connection vector from branch to main.
        connection_vector = main_center - branch_center
        # Skip close pairs
        norm_conn = np.linalg.norm(connection_vector)
        if norm_conn < 1e-9:
            continue
        # Skip pairs where both spheres don't have any connections
        if len(outer_spheres_main[i_main].connection_vectors) == 0 and len(outer_spheres_branch[i_main].connection_vectors) == 0:
            continue
        connection_unit = connection_vector / norm_conn
        
        # Get branch sphere's average connection vector.
        branch_avg = -avg_vectors[i_branch] # Reverse this vector, because it points into the branch cluster while the connection vector points away from it
        norm_branch_avg = np.linalg.norm(branch_avg)
        if norm_branch_avg < 1e-9:
            # Fallback: use main sphere's average if branch sphere has no connection vectors.
            main_avg = get_average_connection_vector(outer_spheres_main[i_main])
            effective_avg = main_avg
        else:
            effective_avg = branch_avg

        norm_effective_avg = np.linalg.norm(effective_avg)
        if norm_effective_avg < 1e-9:
            angle = 0.0
        else:
            dot_val = np.dot(effective_avg, connection_unit)
            dot_val = np.clip(dot_val, -1.0, 1.0)
            angle = np.degrees(np.arccos(dot_val))
        
        if angle < angle_threshold_degrees:
            candidate_distance = chosen_distances[i_main, i_branch]
            valid_candidates.append((i_main, i_branch, candidate_distance, angle))
    
    if not valid_candidates:
        return None
    
    # Select candidate with the smallest chosen distance.
    best_candidate = min(valid_candidates, key=lambda x: x[2])
    return best_candidate

def cylinder_proximity_based_segmentation(points, input_unsegmented_mask, query_sphere: Sphere, cylinders, point_tree, eps, device, batch_size=1024):
    """
    Process only the unsegmented points to assign them to their closest fitted cylinders.
    
    For each unsegmented point (selected by indices in 'unsegmented_points'), the function
    computes the offset vector and distance to its closest cylinder (using closest_cylinder_cuda_batch),
    and then marks the point as segmented if its distance is less than eps.
    
    Parameters:
      - points: NumPy array of shape (N, 3) with 3D coordinates of all points.
      - cylinders: List of Cylinder objects. Each Cylinder must have attributes:
                   .start (3-array), .end (3-array), .radius (scalar), and .id.
      - eps: Scalar distance threshold. Points with distance < eps are marked segmented.
      - device: CUDA device (e.g. torch.device("cuda:0")).
      - unsegmented_points: NumPy array of indices (of the points array) that have not yet been segmented.
      - batch_size: Number of points processed per batch.
      
    Returns:
      - output_data: NumPy array of shape (n, 8) for the processed unsegmented points, with columns:
                     [x, y, z, offset_x, offset_y, offset_z, cylinder_ID, segmented_flag]
      - new_unsegmented_points: NumPy array of indices that remain unsegmented after this operation.
    """

    # Extract cylinder parameters from the list of Cylinder objects:
    # Each Cylinder object is assumed to have attributes: start, end, radius, id.
    start_arr = np.array([c.start for c in cylinders])  # shape (M, 3)
    end_arr = np.array([c.end for c in cylinders])        # shape (M, 3)
    radius_arr = np.array([c.radius for c in cylinders])  # shape (M,)
    ids_arr = np.array([c.id for c in cylinders])         # shape (M,)

    # Convert cylinder data to torch tensors on GPU:
    start_t = torch.tensor(start_arr, dtype=torch.float32, device=device)
    end_t = torch.tensor(end_arr, dtype=torch.float32, device=device)
    radius_t = torch.tensor(radius_arr, dtype=torch.float32, device=device)
    IDs_t = torch.tensor(ids_arr, dtype=torch.int32, device=device)

    # Compute cylinder axis and lengths:
    axis = end_t - start_t  # Shape: (M, 3)
    axis_length = torch.norm(axis, dim=1, keepdim=True)  # Shape: (M, 1)
    axis_unit = axis / axis_length                    # Shape: (M, 3)

    # create valid subset of points
    # Get points within the sphere
    # Changed Subset Selection:
    local_indices = point_tree.query_ball_point(query_sphere.center, query_sphere.radius * 3)
    if not local_indices:
        return input_unsegmented_mask.copy() # Return unchanged copy if no points nearby

    local_indices = np.array(local_indices, dtype=int)

    # Create a mask for points that are BOTH local AND in the input_unsegmented_mask
    local_mask_full = np.zeros_like(input_unsegmented_mask)
    local_mask_full[local_indices] = True
    process_mask = local_mask_full & input_unsegmented_mask

    # Get the indices of points to process
    subset_indices = np.where(process_mask)[0]
    if subset_indices.size == 0:
        return input_unsegmented_mask.copy() # Return unchanged copy if no points to process

    subset_points = points[subset_indices]
    num_pts = len(subset_indices) # Use size of index array

    output_mask = input_unsegmented_mask.copy() # Work on a copy
    all_segmented_global_indices = [] # Collect indices to mark False

    # Process unsegmented points in batches.
    for j in range(0, num_pts, batch_size):
        batch_indices_in_subset = np.arange(j, min(j + batch_size, num_pts))
        batch_global_indices = subset_indices[batch_indices_in_subset] # Global indices for this batch
        batch_points = points[batch_global_indices, :3] # Get points using global indices

        # Compute closest cylinder info for this batch using your CUDA function.
        ids_batch, distances_batch, offsets_batch = closest_cylinder_cuda_batch(
            batch_points, start_t, radius_t, axis_length, axis_unit, IDs_t, device, move_points_to_mantle=True
        )

        # Determine segmentation for this batch: mark points if distance < eps.
        seg_mask_batch = distances_batch < eps # Boolean mask relative to the batch

        # Get the global indices of points segmented *in this batch*
        segmented_in_batch_global_indices = batch_global_indices[seg_mask_batch]
        all_segmented_global_indices.extend(segmented_in_batch_global_indices)

    # Update the output mask by setting newly segmented points to False
    if all_segmented_global_indices: # Check if the list is not empty
        output_mask[np.array(all_segmented_global_indices, dtype=int)] = False

    return output_mask

def cluster_points_priority(points, sphere_id_start: int, initial_sphere: Sphere, segmentation_ids: np.ndarray, unsegmented_mask: np.ndarray, cylinder_tracker: CylinderTracker, params: dict, point_tree, progress_bar=None, logger=None):    
    """
    Perform sphere-following clustering using a priority queue based on sphere spread.
    This version strictly mimics the original cluster_points logic for sphere_id
    incrementing and segmentation updates, only changing the sphere processing order.

    Parameters:
        sphere_id_start: The starting ID for the *first* sphere processed in this call.
        initial_sphere: Starting Sphere object.
        segmentation_ids: np.array tracking point assignments (modified in place).
        unsegmented_points: np.array of unsegmented point indices (modified/reassigned).
        cylinder_tracker: Tracks created cylinders.
        params: Dictionary of parameters.
        point_tree: KDTree for efficient point queries.

    Returns:
        Tuple: (cluster, next_sphere_id, segmentation_ids, unsegmented_points)
    """
    cluster = SphereCluster()
    pq = []  # Priority queue (min-heap)
    unique_id_counter = itertools.count() # For stable sorting in heap

    # --- Initial Sphere Handling (Mirrors original start) ---
    cluster.add_sphere(initial_sphere)

    # Assign points using the current unsegmented list
    initial_sphere.assign_points(points, unsegmented_mask, params['device'], point_tree)

    # Use a mutable variable for the ID, starting with the input ID.
    current_sphere_id = sphere_id_start

    # Assign the *starting* ID to the initial sphere's points
    segmentation_ids[initial_sphere.contained_points] = current_sphere_id
    initial_sphere_id_fail_safe = current_sphere_id # Store for cylinder fallback

    if logger is not None:
        logger.info(f"\n--- Starting cluster_points_priority ---")
        logger.info(f"  Cluster ID Start: {sphere_id_start}")
        logger.info(f"  Initial Sphere for THIS call:")
        logger.info(f"    Center: {initial_sphere.center}")
        logger.info(f"    Radius: {initial_sphere.radius:.4f}")
        logger.info(f"    Spread: {initial_sphere.spread:.4f}")
        logger.info(f"    Is Seed Flag: {initial_sphere.is_seed}") # See if the flag is set
        logger.info(f"    Number of points: {len(initial_sphere.contained_points)}")
        logger.info(f"    Number of shell points: {len(initial_sphere.outer_points)}")

    # Check initial sphere size (similar to original implicit check by loop condition)
    # We add an explicit check for robustness before starting the loop.
    if len(initial_sphere.contained_points) < params.get('min_growth_points', 5):
        # If initial sphere is too small, return immediately.
        # No IDs were used/incremented, so return the starting ID.

        # Segment the points of the too small sphere to exclude them from further sphere following
        unsegmented_mask[initial_sphere.contained_points] = False # Mark points of small sphere as segmented (or ignored)
        if progress_bar is not None:
            progress_bar.n = progress_bar.total - np.sum(unsegmented_mask) # Update progress bar
            progress_bar.refresh()
        # Return the mask
        return cluster, sphere_id_start, segmentation_ids, unsegmented_mask

    # Perform initial segmentation update based on type (mirrors original logic)
    if params['segmentation_type'] == 'sphere':
        unsegmented_mask &= (segmentation_ids == -1) # Update mask directly
    # No cylinder segmentation needed yet for the initial sphere itself.

    # Add the initial sphere to the priority queue
    # initial_priority = -initial_sphere.spread if initial_sphere.spread is not None else 0.0
    # heapq.heappush(pq, (initial_priority, next(unique_id_counter), initial_sphere))

    # --- Calculate and Push Initial Sphere ---
    initial_spread = initial_sphere.spread if initial_sphere.spread is not None else 0.0
    # For the initial sphere, the score is just its spread. Heap priority is negative.
    initial_heap_priority = -initial_spread
    if logger is not None:
        logger.info(f"  Pushing Initial Sphere onto PQ:")
        logger.info(f"    Center: {initial_sphere.center}")
        logger.info(f"    Initial Score (Spread): {initial_spread:.4f}")
        logger.info(f"    Heap Priority (Negative Score): {initial_heap_priority:.4f}")
    heapq.heappush(pq, (initial_heap_priority, next(unique_id_counter), initial_sphere))
    # Store the actual positive score for the initial sphere to use as parent score later
    initial_sphere.priority_score = initial_spread # Add temporary attribute if needed, or retrieve from tuple when child is created

    grown_init = False # Track if any growth happened *after* the initial sphere assignment

    # --- Main Loop using Priority Queue (Replaces BFS while True loop) ---
    while pq:
        # Get the sphere with the highest priority (largest spread)
        priority, unique_id, current_sphere = heapq.heappop(pq)

        # Retrieve the POSITIVE parent score corresponding to the popped heap priority
        # If we added it as an attribute: parent_priority_score = current_sphere.priority_score
        # Alternatively, just use the popped value:
        parent_priority_score = -priority # This is the score used to rank the parent
        # print(f"{len(unsegmented_points)}/{len(points)}, {priority:.3f}, {_}, sphere center: {current_sphere.center}, sphere radius {current_sphere.radius}")

        if logger is not None:
            logger.info(f"  ----------------------------------")
            logger.info(f"  Popped Sphere from PQ:")
            logger.info(f"    Center: {current_sphere.center}")
            logger.info(f"    Radius: {current_sphere.radius:.4f}")
            logger.info(f"    Spread: {current_sphere.spread:.4f}")
            logger.info(f"    Is Seed Flag: {current_sphere.is_seed}")
            logger.info(f"    Parent Score (used for its rank): {parent_priority_score:.4f}")
            logger.info(f"    Heap Priority: {priority:.4f}")

        # --- Candidate Generation (Uses current unsegmented points state) ---
        # Determine the points available for candidate search based on segmentation type
        available_points_mask = unsegmented_mask.copy()

        # Assign points *just for candidate finding* - This is implicit in original,
        # but good practice here to ensure candidates are found based on current points.
        # We don't check the threshold here, just find neighbors.
        # Need to be careful not to overwrite the sphere's main contained_points yet.
        # Let's assume get_candidate_centers_and_spreads uses the passed 'unsegmented_points'
        # implicitly via assign_points called within it, or pass it explicitly if needed.
        # For now, assume it works like the original.

        candidate_info = current_sphere.get_candidate_centers_and_spreads(points,
                                                                  eps=params['eps'],
                                                                  min_samples=params['min_samples'],
                                                                  algorithm=params['clustering_algorithm'],
                                                                  linkage=params['clustering_linkage'],
                                                                  clustering_type=params['clustering_type'],
                                                                  ransac_iterations=params["ransac_iterations"], 
                                                                  ransac_subset_percentage=params["ransac_subset_percentage"])

        # If no candidates found for this sphere
        if not candidate_info:
            if logger is not None:
                logger.info(f"    No candidates found. Marking as outer.")
            current_sphere.is_outer = True
            # --- Equivalent Point for ID Increment and Segmentation Update ---
            # Since no children were generated from current_sphere, we proceed to
            # the segmentation update and ID increment steps as if the inner BFS loop finished for this sphere.

            if params['segmentation_type'] == 'sphere':
                # Re-filter based on all assigned IDs so far
                # Note: This update happens *after* a sphere fails to produce children.
                # The main unsegmented_mask is updated.
                unsegmented_mask &= (segmentation_ids == -1)
            # Cylinder segmentation doesn't happen here as no cylinders were made.
            current_sphere_id += 1
            continue


        # --- Process Candidates (if any found) ---
        parent_spread = current_sphere.spread if current_sphere.spread is not None else 0.05
        parent_radius = current_sphere.radius
        lower_bound = parent_spread * params['min_spread_growth']
        upper_bound = parent_spread * params['max_spread_growth']

        generated_new_sphere_from_current = False # Track if any valid sphere is created from this parent

        # --- Determine points available for assigning to *new* spheres ---
        points_available_mask_for_new_spheres = available_points_mask


        # --- Candidate Grouping/Merging Logic (Identical to original) ---
        candidate_centers = np.array([c for c, _ in candidate_info])
        candidate_spreads = np.array([s for _, s in candidate_info])
        if len(candidate_info) > 1 and params['merging_procedure'] != 'none':
             db = DBSCAN(eps=parent_radius * params.get('merging_eps_factor', 1.0) , min_samples=1).fit(candidate_centers)
             labels = db.labels_; unique_labels = np.unique(labels)
        else:
             labels = np.arange(len(candidate_info)); unique_labels = labels

        # --- Process each candidate/merged group ---
        for label in unique_labels:
            label_indices = np.where(labels == label)[0]
            next_sphere = None # Initialize potential sphere for this label

            # --- Create single or merged sphere (Identical logic to original) ---
            if len(label_indices) == 1:
                center, spread = candidate_info[label_indices[0]]
                capped_spread = np.clip(spread, lower_bound, upper_bound)
                new_radius = max(capped_spread * params['sphere_factor'], params['radius_min'])
                new_radius = min(new_radius, params['radius_max'])
                next_sphere = Sphere(center, radius=new_radius, thickness=params["sphere_thickness"], spread=capped_spread, thickness_type=params["sphere_thickness_type"])
            else: # Merging
                # ... (Full merging logic exactly as in the original code) ...
                # Important: assign_points for temp spheres uses points_available_for_new_spheres
                grouped_centers = candidate_centers[label_indices]; grouped_spreads = candidate_spreads[label_indices]
                temp_spheres = []; weights = []
                if sum(points_available_mask_for_new_spheres) > 0: # Check if points exist
                    for center, spread in zip(grouped_centers, grouped_spreads):
                        temp_capped_spread = np.clip(spread, lower_bound, upper_bound)
                        temp_new_radius = max(temp_capped_spread * params['sphere_factor'], params['radius_min'])
                        temp_new_radius = min(temp_new_radius, params['radius_max'])
                        temp = Sphere(center, radius=temp_new_radius, thickness=params["sphere_thickness"], spread=spread, thickness_type=params["sphere_thickness_type"])
                        temp.assign_points(points, points_available_mask_for_new_spheres, params['device'], point_tree)
                        if len(temp.contained_points) >= params['min_points_threshold']:
                            temp_spheres.append(temp); weights.append(len(temp.contained_points))
                if not temp_spheres: continue # Skip this label if no valid temp spheres for merging
                weights = np.array(weights)
                # Handle single temp sphere case after filtering
                if len(temp_spheres) == 1:
                     merged_sphere_obj = temp_spheres[0]
                     # Recalculate/reclip radius and spread based on single valid sphere
                     temp_spread = merged_sphere_obj.spread
                     capped_spread = np.clip(temp_spread, lower_bound, upper_bound)
                     merged_sphere_obj.radius = min(max(capped_spread * params['sphere_factor'], params['radius_min']), params['radius_max'])
                     merged_sphere_obj.spread = capped_spread
                     # Re-assign points just in case? Or assume initial assign was sufficient? Let's re-assign.
                     merged_sphere_obj.assign_points(points, points_available_mask_for_new_spheres, params['device'], point_tree)
                     next_sphere = merged_sphere_obj # Use this as the result for the label
                else: # Actual merging of multiple temp_spheres
                     sub_centers = np.array([s.center for s in temp_spheres]); sub_spreads = np.array([s.spread for s in temp_spheres])
                     merged_center = np.average(sub_centers, axis=0, weights=weights); merged_spread = np.average(sub_spreads, weights=weights)
                     capped_spread = np.clip(merged_spread, lower_bound, upper_bound)
                     # Calculate adjusted_radius based on procedure
                     if params['merging_procedure'] == 'weighted':
                          pairwise_dists = np.linalg.norm(sub_centers[:, np.newaxis, :] - sub_centers[np.newaxis, :, :], axis=2)
                          n = len(sub_centers); weighted_avg_dist = 0.0
                          if n > 1:
                              i_idx, j_idx = np.triu_indices(n, k=1); flat_dists = pairwise_dists[i_idx, j_idx]
                              pair_weights = weights[i_idx] + weights[j_idx]
                              if pair_weights.sum() > 0: weighted_avg_dist = np.average(flat_dists, weights=pair_weights)
                          adjusted_radius = max(capped_spread * params['sphere_factor'] + 0.5 * weighted_avg_dist, params['radius_min'])
                     elif params['merging_procedure'] == 'enclosed':
                          distances = [np.linalg.norm(merged_center - s.center) + s.radius for s in temp_spheres]
                          adjusted_radius = max(distances) if distances else capped_spread * params['sphere_factor']
                     elif params['merging_procedure'] == 'subset':
                          combined_indices = np.unique(np.concatenate([s.contained_points for s in temp_spheres]))
                          if len(combined_indices) > 0:
                              subset_points = points[combined_indices]; dists_merged = np.linalg.norm(subset_points - merged_center, axis=1)
                              adjusted_radius = np.max(dists_merged) if len(dists_merged) > 0 else capped_spread * params['sphere_factor']
                          else: adjusted_radius = capped_spread * params['sphere_factor']
                     else: adjusted_radius = capped_spread * params['sphere_factor']
                     # Create final merged sphere
                     final_radius = min(max(adjusted_radius, params['radius_min']), params['radius_max'])
                     next_sphere = Sphere(merged_center, radius=final_radius, thickness=params["sphere_thickness"], spread=capped_spread, thickness_type=params["sphere_thickness_type"])
            # --- End sphere creation for the label ---

            # --- Process the created 'next_sphere' (if one was created) ---
            if next_sphere is not None:
                # Assign points from the available set
                next_sphere.assign_points(points, points_available_mask_for_new_spheres, params['device'], point_tree)

                # Check threshold based on points contained AND available (approx. line 1426-1431):
                # Create a boolean mask for points contained in the new sphere
                contained_mask_for_next = np.zeros_like(unsegmented_mask) # Use main mask shape
                if next_sphere.contained_points.size > 0: # Avoid error with empty array
                    contained_mask_for_next[next_sphere.contained_points] = True

                # Find points that are both contained AND were available
                potential_new_points_mask = contained_mask_for_next & points_available_mask_for_new_spheres

                # Check threshold (Identical logic to original)
                if np.sum(potential_new_points_mask) >= params['min_points_threshold']:
                    grown_init = True # Mark growth happened
                    generated_new_sphere_from_current = True

                    # --- Assign current_sphere_id --- (Mirrors original)
                    segmentation_ids[potential_new_points_mask] = current_sphere_id

                    # Add to cluster object, create cylinder
                    cluster.add_sphere(next_sphere)
                    cylinder_tracker.add_cylinder(current_sphere, next_sphere, next_sphere.spread, logger=logger)

                    # Add to priority queue for future processing
                    # new_priority = -next_sphere.spread
                    # heapq.heappush(pq, (new_priority, next(unique_id_counter), next_sphere))

                    # --- Calculate Moving Average Priority and Push Child Sphere ---
                    child_spread = next_sphere.spread if next_sphere.spread is not None else 0.0

                    # Get alpha from params, default if not present
                    alpha = params.get('priority_alpha', 0.8) # Default to 80% weight on current

                    # Calculate moving average score (positive value)
                    child_priority_score = alpha * child_spread + (1.0 - alpha) * parent_priority_score

                    # Store the positive score on the sphere object if needed for debugging or future use
                    # next_sphere.priority_score = child_priority_score # Optional attribute

                    # Convert back to negative heap priority for min-heap
                    child_heap_priority = -child_priority_score

                    if logger is not None:
                        logger.info(f"    --> Generated Valid Child Sphere:")
                        logger.info(f"        Center: {next_sphere.center}")
                        logger.info(f"        Radius: {next_sphere.radius:.4f}")
                        logger.info(f"        Spread: {next_sphere.spread:.4f}")
                        logger.info(f"        Child Score (alpha*spr + (1-a)*parent_score): {child_priority_score:.4f}")
                        logger.info(f"        Child Heap Priority: {child_heap_priority:.4f}")
                        logger.info(f"        PUSHING onto PQ...")

                    heapq.heappush(pq, (child_heap_priority, next(unique_id_counter), next_sphere))
                else:
                    if logger is not None:
                        logger.info("    --> Generated too small Child Sphere:")
                        logger.info(f"        Number of points: {len(next_sphere.contained_points)}")
                        logger.info(f"        Center: {next_sphere.center}")
                        logger.info(f"        Radius: {next_sphere.radius:.4f}")
                        logger.info(f"        Spread: {next_sphere.spread:.4f}")

        # --- Finished processing all candidates for current_sphere ---

        # --- MODIFIED Segmentation Update Point ---
        # Identify points assigned the current ID during this parent sphere's processing
        points_assigned_this_step_mask = (segmentation_ids == current_sphere_id)

        # Intersect with points that were available at the start to find genuinely new ones for sphere assignment
        newly_segmented_by_sphere_mask = points_assigned_this_step_mask & available_points_mask

        if params['segmentation_type'] == 'cylinder':
            removed_by_cyl_mask = np.zeros_like(unsegmented_mask) # Initialize mask for cylinder removals

            # If new cylinders were added, attempt segmentation
            if generated_new_sphere_from_current and cylinder_tracker.recent_cylinders:
                # Base the cylinder search only on points that were available at the start *and* weren't just segmented by spheres
                mask_to_check_for_cyl = available_points_mask & ~newly_segmented_by_sphere_mask

                if np.any(mask_to_check_for_cyl): # Only call if there are points to check
                    # cylinder_proximity_based_segmentation returns the updated mask for the checked points
                    updated_mask_after_cyl = cylinder_proximity_based_segmentation(
                        points,
                        mask_to_check_for_cyl, # Pass the specific mask of points to check
                        current_sphere, # Check around the parent sphere
                        cylinder_tracker.recent_cylinders, # Use recently added cylinders
                        point_tree=point_tree,
                        eps=params['eps_cylinder'], device=params['device'], batch_size=10**5
                    )
                    # Identify points removed specifically by cylinder segmentation
                    # These are points that were True in mask_to_check_for_cyl but are False in updated_mask_after_cyl
                    removed_by_cyl_mask = mask_to_check_for_cyl & ~updated_mask_after_cyl

                cylinder_tracker.recent_cylinders = [] # Clear recent list regardless

            mask_of_all_removed = newly_segmented_by_sphere_mask | removed_by_cyl_mask

            # --- Refined Sanity Check ---
            # Check if points were identified for removal AND if the mask actually changes
            if generated_new_sphere_from_current and np.any(mask_of_all_removed):
                # Store the mask *before* the update
                unsegmented_mask_before_update = unsegmented_mask.copy()
                # Apply the update
                unsegmented_mask &= ~mask_of_all_removed
                # Check if *any* change occurred specifically due to this update
                if np.array_equal(unsegmented_mask_before_update, unsegmented_mask):
                    # This is a more precise warning: points were identified, but the mask didn't change.
                    print(f"WARNING: Sphere {current_sphere.center} generated children, identified points to remove, but global unsegmented_mask did not change in this step (points likely removed by other branches).")
            else:
                # Apply the update if no children were generated or no points were identified for removal
                unsegmented_mask &= ~mask_of_all_removed

        elif params['segmentation_type'] == 'sphere':
             # Re-filter based on all assigned IDs so far
             unsegmented_mask &= (segmentation_ids == -1)


        if progress_bar is not None:
            progress_bar.n = progress_bar.total - np.sum(unsegmented_mask)
            progress_bar.refresh()
        # --- ID Increment Point (Mirrors original) ---
        # Increment the ID after fully processing current_sphere and its children,
        # and after the segmentation update for that step.
        current_sphere_id += 1

    # --- End Main Loop (while pq:) ---

    # --- Failsafe for cylinder segmentation (Identical to original) ---
    if not grown_init and params['segmentation_type']=='cylinder':
        if initial_sphere_id_fail_safe is not None:
            # - mask = segmentation_ids[unsegmented_points] != initial_sphere_id_fail_safe
            # - unsegmented_points = unsegmented_points[mask]
            unsegmented_mask &= (segmentation_ids != initial_sphere_id_fail_safe) # Update mask

            if progress_bar is not None:
                progress_bar.n = progress_bar.total - np.sum(unsegmented_mask)
                progress_bar.refresh()

    cluster.get_outer_spheres() # Final update

    if logger is not None:
        logger.info(f"--- Exiting cluster_points_priority for Sphere ID {sphere_id_start}. Number of spheres: {len(cluster.spheres)} ---")

    # Return the cluster, the *next available* sphere_id, updated segmentation array,
    # and the final unsegmented_points array.
    return cluster, current_sphere_id, segmentation_ids, unsegmented_mask


def connect_branch_to_main(queried_sphere, stem_cluster, branch_clusters, points, segmentation_ids, cylinder_tracker: CylinderTracker, params, logger=None):
    """
    Connects branch clusters to the queried outer sphere and clusters found within its radius.
    If a cluster is not connected, it is stored for deferred connection after the max search radius is reached.
    """

    connected_clusters = []

    if branch_clusters:
        # Process branch clusters in random order.
        random.shuffle(branch_clusters)
        for branch_cluster in branch_clusters:
            branch_cluster.get_outer_spheres()

            # Reset the reassigned flags for all cylinders in this branch cluster.
            reset_reassigned_flags_for_cluster(branch_cluster, cylinder_tracker)

            # Process this branch cluster separately.
            if not branch_cluster.outer_spheres:
                continue

            # For a single queried sphere, we treat it as a list with one element.
            result = find_best_merge_connection([queried_sphere], branch_cluster.outer_spheres,
                                                cylinder_tracker,
                                                angle_threshold_degrees=params['max_angle'],
                                                max_dist=params['max_dist'],
                                                distance_type=params["distance_type"])
            if result is None:
                continue
            
            # Since queried_sphere is the only element, i_main will be 0.
            i_main, i_branch, distance, angle = result
            s_branch = branch_cluster.outer_spheres[i_branch]

            # Compute connection spread (using the minimum spread from both spheres).
            spread_a = queried_sphere.spread if queried_sphere.spread is not None else 0.05
            spread_b = s_branch.spread if s_branch.spread is not None else 0.05
            avg_spread = np.mean([spread_a, spread_b])

            # Create the connecting cylinder.
            cylinder_tracker.add_cylinder(queried_sphere, s_branch, avg_spread, cyl_type="connection", logger=logger)
            connection_cylinder_id = queried_sphere.connected_cylinder_ids[-1]
            # # Propagate the connection: update all cylinders in the branch to use this id as parent.
            cylinder_tracker.reassign_parent(connection_cylinder_id, s_branch)

            # Update the branch outer sphere attributes.
            if len(s_branch.connected_cylinder_ids) > 1:
                s_branch.is_outer = False
            if s_branch.is_seed:
                s_branch.is_seed = False
                s_branch.first_cylinder_id = connection_cylinder_id

            # Merge the branch cluster spheres into the main (stem) cluster.
            for sphere in branch_cluster.spheres:
                if sphere.is_seed:
                    sphere.is_seed = False
                # Update segmentation: here, 0 is used as a placeholder for the main cluster id.
                for idx in sphere.contained_points:
                    segmentation_ids[idx] = 0
                stem_cluster.add_sphere(sphere)
            connected_clusters.append(branch_cluster)

    stem_cluster.get_outer_spheres()

    return connected_clusters

<<<<<<< HEAD
=======

>>>>>>> c3cb8e62
def grow_cluster(points, sphere_id_start, initial_sphere, segmentation_ids, unsegmented_mask: np.ndarray, cylinder_tracker: CylinderTracker, params, clusters, point_tree, progress_bar=None, logger=None ):
    """
    Grows a cluster from an initial sphere using priority-based sphere expansion.
    Handles finding nearby branches and merging.

    Parameters are the same, but sphere_id_start indicates the ID to begin assigning
    within this growth process.
    """

    # Step 1: Create initial main cluster using the priority-based method
    # Pass the starting sphere ID for this cluster. Cluster points returns the *next* available ID.
    main_cluster, next_sphere_id, segmentation_ids, unsegmented_mask = cluster_points_priority(
        points, sphere_id_start, initial_sphere, segmentation_ids, unsegmented_mask, cylinder_tracker, params, point_tree=point_tree, progress_bar=progress_bar, logger=logger
    )


    # If the initial sphere didn't yield a valid cluster, just return
    if not main_cluster.spheres:
        return next_sphere_id, segmentation_ids, unsegmented_mask

    # --- Branch Finding and Merging Loop (largely unchanged logic) ---
    search_radius = params['smallest_search_radius']
    while search_radius <= params['max_search_radius']:
        # Get current outer spheres of the main cluster *as it grows*
        current_outer_spheres_main = main_cluster.get_outer_spheres() # Ensure this is updated
        
        # Store clusters found in this search radius iteration *before* attempting connection
        newly_found_clusters_in_radius = []
        
        # Use a copy to iterate while potentially modifying the list during connection
        list_of_outer_spheres_to_check = list(current_outer_spheres_main)
        random.shuffle(list_of_outer_spheres_to_check)

        processed_outer_spheres_in_iteration = set() # Avoid redundant checks

        for outer_sphere in list_of_outer_spheres_to_check:
            # Skip if already processed in this radius check (e.g., became non-outer)
            if outer_sphere in processed_outer_spheres_in_iteration or not outer_sphere.is_outer:
                 continue

            # neighborhood_points = find_neighborhood_points(points, unsegmented_points, outer_sphere, search_radius=search_radius, point_tree=point_tree)
            neighborhood_indices = find_neighborhood_points(points, unsegmented_mask, outer_sphere, search_radius=search_radius, point_tree=point_tree)

            # Find and grow new clusters from the neighborhood
            # while neighborhood_points.size >= params.get('min_growth_points', 5): # Ensure enough points for a seed
            while len(neighborhood_indices) >= params.get('min_growth_points', 5):
                seed_sphere = find_seed_sphere(points, neighborhood_indices, params['sphere_radius'], params['sphere_thickness'], device=params['device'], point_tree=point_tree, sphere_thickness_type=params["sphere_thickness_type"], logger=logger) # Pass thickness_type

                # Grow the new cluster using the priority method
                # Start its IDs from the current 'next_sphere_id'
                # ---> ADDED: Assign points and calculate spread for the new seed sphere <---
                # Assign points using the *current global* unsegmented_mask
                seed_sphere.assign_points(points, unsegmented_mask, params['device'], point_tree)

                # Check if the seed sphere actually captured enough *unsegmented* points
                if len(seed_sphere.contained_points) < params['min_growth_points']:
                     # If not enough points, mark these contained points as segmented (ignore)
                     # and try finding another seed in the *remaining* neighborhood indices.
                     if seed_sphere.contained_points.size > 0:
                          unsegmented_mask[seed_sphere.contained_points] = False
                          if progress_bar: # Update progress bar
                              progress_bar.n = progress_bar.total - np.sum(unsegmented_mask)
                              progress_bar.refresh()

                     # Remove the failed seed point's index and contained points' indices from the current neighborhood list
                    #  failed_seed_and_contained = np.union1d(np.array([points.tolist().index(seed_sphere.center.tolist())] if seed_sphere.center.tolist() in points.tolist() else []), # Get index of seed center robustly
                    #                                          seed_sphere.contained_points)
                     neighborhood_indices = np.setdiff1d(neighborhood_indices, seed_sphere.contained_points.astype(int), assume_unique=True)
                     continue # Try next seed in the reduced neighborhood

                # Calculate spread *after* assigning points
                if seed_sphere.contained_points.size > 0:
                     seed_sphere.spread = compute_spread_of_points(points[seed_sphere.contained_points])
                else:
                     seed_sphere.spread = 0.01 # Fallback spread

                # ---> END ADDED SECTION <---

                # Grow the new cluster using the priority method, passing the mask
                new_cluster, next_sphere_id_after_branch, segmentation_ids, unsegmented_mask = cluster_points_priority(
                    points, next_sphere_id, seed_sphere, segmentation_ids, unsegmented_mask, cylinder_tracker, params, point_tree=point_tree, progress_bar=progress_bar, logger=logger
                )

                next_sphere_id = next_sphere_id_after_branch # Update the global ID counter

                if new_cluster.spheres: # Only add if growth was successful
                    newly_found_clusters_in_radius.append(new_cluster)
                
                # Update neighborhood points based on remaining unsegmented points
                neighborhood_indices = find_neighborhood_points(points, unsegmented_mask, outer_sphere, search_radius=search_radius, point_tree=point_tree)
            
            # Attempt to connect the newly found clusters in this radius iteration to the current outer sphere
            connected_clusters = connect_branch_to_main(
                 outer_sphere, main_cluster, newly_found_clusters_in_radius, points, segmentation_ids, cylinder_tracker, params=params, logger=logger
            )

            # Remove successfully connected clusters from the list for this radius
            newly_found_clusters_in_radius = [c for c in newly_found_clusters_in_radius if c not in connected_clusters]

            # Mark this outer sphere as processed for this radius iteration
            processed_outer_spheres_in_iteration.add(outer_sphere)
            
            # If connections were made, the outer_sphere might no longer be outer
            if connected_clusters:
                 outer_sphere.is_outer = False # This happens inside connect_branch_to_main too, but good to be explicit


        # Add any remaining unconnected clusters (found in this radius) to the global list
        # These might connect later or in the final merge step
        clusters.extend(newly_found_clusters_in_radius)

        # Increment search radius for the next iteration
        search_radius += params['search_radius_step']
        
        # Optimization: If no unsegmented points left, break early
        if np.sum(unsegmented_mask) == 0:
            break


    # Final step: Add the fully grown main cluster to the global list
    clusters.append(main_cluster)
    
    # Return the *next* available sphere ID, updated segmentation, and remaining unsegmented points
    return next_sphere_id, segmentation_ids, unsegmented_mask



def final_merge_clusters(clusters, points, cylinder_tracker: CylinderTracker, segmentation_ids, params, logger=None):
    """
    Merges nearby clusters based on outer sphere proximity using an iterative approach similar to grow_cluster.
    
    This version passes the entire array of current outer spheres to find_best_merge_connection so that the best
    merge connection can be determined across all available outer spheres at once. Additionally, spheres are not
    marked as non-outer; only seed flags are updated when merging.
    
    Parameters:
      - clusters: List of SphereCluster objects.
      - points: The full point cloud.
      - cylinder_tracker: CylinderTracker object.
      - segmentation_ids: Array tracking cluster assignments.
      - params: Dictionary containing parameters like 'max_angle', 'max_dist', and 'distance_type'.
      
    Returns:
      - remaining_clusters: List of clusters that have not been merged into a larger one.
      - segmentation_ids: Updated segmentation array.
    """
    merged_indices = set()
    # Sort clusters by number of spheres (descending order)
    cluster_sizes = [len(c.spheres) for c in clusters]
    sorted_indices = np.argsort(cluster_sizes)[::-1]

    for i in sorted_indices:
        if i in merged_indices:
            continue

        main_cluster = clusters[i]
        if len(main_cluster.spheres) == 1:
            continue
        reset_reassigned_flags_for_cluster(main_cluster, cylinder_tracker)
        
        # Initialize with the outer spheres of the main cluster.
        new_outer_spheres = main_cluster.get_outer_spheres()

        while new_outer_spheres:
            # Use the entire array of current outer spheres for merging.
            current_outer_spheres = new_outer_spheres
            new_outer_spheres = []
            
            # Iterate over candidate clusters not yet merged.
            for j in range(len(clusters)):
                if j == i or j in merged_indices:
                    continue

                candidate_cluster = clusters[j]
                reset_reassigned_flags_for_cluster(candidate_cluster, cylinder_tracker)
                candidate_outer_spheres = candidate_cluster.get_outer_spheres()

                # Find the best merge connection using the whole current outer spheres array.
                result = find_best_merge_connection(
                    current_outer_spheres, candidate_outer_spheres,
                    cylinder_tracker,
                    angle_threshold_degrees=params['max_angle'],
                    max_dist=params['max_dist'],
                    distance_type=params["distance_type"]
                )
                if result is None:
                    continue

                i_main, i_branch, distance, angle = result
                s1 = current_outer_spheres[i_main]  # Sphere from main_cluster.
                s2 = candidate_outer_spheres[i_branch]  # Sphere from candidate cluster.

                # Create a connection cylinder using the mean spread.
                r = np.mean([s1.spread, s2.spread])
                cylinder_tracker.add_cylinder(s1, s2, r, cyl_type="connection", logger=logger)
                connection_cylinder_id = s1.connected_cylinder_ids[-1]
                cylinder_tracker.reassign_parent(connection_cylinder_id, s2)

                # Update segmentation and merge candidate cluster's spheres into main_cluster.
                for sphere in candidate_cluster.spheres:
                    # segmentation_ids[sphere.contained_points] = main_id
                    segmentation_ids[sphere.contained_points] = 0
                    if sphere.is_seed:
                        sphere.is_seed = False

                s1.is_outer = False
                if len(s2.connected_cylinder_ids) > 1:
                    s2.is_outer = False

                main_cluster.add_spheres(candidate_cluster.spheres)
                merged_indices.add(j)

                # Extend outer spheres with those from the merged candidate cluster.
                new_outer_spheres.extend(candidate_cluster.get_outer_spheres())

            # The while loop continues if new merge opportunities (new_outer_spheres) exist.
        
    remaining_clusters = [c for idx, c in enumerate(clusters) if idx not in merged_indices]
    return remaining_clusters, segmentation_ids

                   
def correct_cylinder_radii(cylinder_tracker, params, logger=None):
    max_growth = params['max_spread_growth']
    min_growth = params['min_spread_growth']  # typically defaults to 1.0 if not provided
    only_correct_connection = params.get('only_correct_connections', False)
    # Identify all root cylinders (those without a parent)
    roots = [cyl for cyl in cylinder_tracker.cylinders.values() if cyl.parent_cylinder_id is None]
    for root in roots:
        _traverse_and_correct(root, cylinder_tracker, min_growth, max_growth, only_correct_connection, logger)

def _traverse_and_correct(parent_cyl, cylinder_tracker, min_growth, max_growth, only_correct_connection=False, logger=None):
    for child_id in parent_cyl.child_cylinder_ids:
        child = cylinder_tracker.cylinders[child_id]
        allowed_lower = parent_cyl.radius * min_growth
        allowed_upper = parent_cyl.radius * max_growth
        original_radius = child.radius
        # Apply the correction only if either we're not restricting or this child is of connection type.
        if (not only_correct_connection) or (child.cyl_type == "connection"):
            new_radius = np.clip(child.radius, allowed_lower, allowed_upper)
            if child.radius != new_radius:
                # if logger is not None:
                #     logger.info(f"\n      Correcting Radius:")
                #     logger.info(f"        Cylinder ID: {child.id} (Child of {parent_cyl.id})")
                #     logger.info(f"        Cylinder Type: {child.cyl_type}")
                #     logger.info(f"        Parent Radius: {parent_cyl.radius:.4f}")
                #     logger.info(f"        Original Child Radius: {original_radius:.4f}")
                #     logger.info(f"        Allowed Range: [{allowed_lower:.4f}, {allowed_upper:.4f}]")
                #     logger.info(f"        Corrected Child Radius: {new_radius:.4f}")
                # Uncomment or add logging as needed:
                # print(f"Correcting cylinder ID {child.id}: radius {child.radius:.3f} -> {new_radius:.3f}")
                child.radius = new_radius
                child.volume = np.pi * (child.radius ** 2) * child.length
        # Recursively process all children regardless of whether the correction was applied.
        _traverse_and_correct(child, cylinder_tracker, min_growth, max_growth, only_correct_connection)


def setup_logger(name, log_file, level=logging.INFO):
    logger = logging.getLogger(name)
    logger.setLevel(level)

    # Only add a handler if this logger doesn't already have one
    if not logger.handlers:
        fh = logging.FileHandler(log_file)
        formatter = logging.Formatter('%(asctime)s - %(message)s')
        fh.setFormatter(formatter)
        logger.addHandler(fh)

    return logger

def fitQSM_DepthFirst(
    cloud_data: np.ndarray, # Takes numpy array
    cloud_path: str, # Original path for naming
    outputDir: str,
    save_cyl_ply: bool = False,
    save_sphere_ply: bool = False,
    save_csv: bool = True,
    verbose: bool = False,
    debug: bool = False,
    device: torch.device = 'cpu'
):

    if cloud_data is None or len(cloud_data) < 10: # Check for valid input data
         print(f"  Skipping DepthFirst QSM for {os.path.basename(cloud_path)}: Insufficient data points ({len(cloud_data) if cloud_data is not None else 0}).")
         return

    import cProfile, pstats

    profiler = cProfile.Profile()
    profiler.enable()  # Start profiling

    base_filename = os.path.splitext(os.path.basename(cloud_path))[0]
    if debug:
        log_file = os.path.join(outputDir, f"{base_filename}_qsm.log")
        logger = setup_logger(base_filename, log_file)
    else:
        logger = None
    if verbose: print(f"Starting DepthFirst QSM for: {base_filename}")
    if debug: logger.info(f"Starting DepthFirst QSM for: {base_filename}")

    points = cloud_data # Use the passed numpy array

    # --- QSM Logic (from your original function, minus loop and loading) ---
    if verbose: print("  Step 1: Using provided cloud data.")
    if debug: logger.info("Step 1: Using provided cloud data.")

    if verbose: print("Step 2: Init params and arrays")
    if debug: logger.info("Step 2: Init params and arrays")
    num_points = len(points)
    segmentation_ids = -np.ones(num_points, dtype=int)
    unsegmented_mask = np.ones(num_points, dtype=bool)

    clusters = []
    current_cluster_id = 0 # Use this to assign IDs to *clusters* (or the initial growth phase)
    cylinder_tracker = CylinderTracker()

    params = {
        'eps': np.radians(20), # 0.05
        'min_samples': 5,
        'sphere_factor': 2.0,
        'radius_min': 0.15,
        'radius_max': 0.4,
        'min_growth_points': 10,
        'min_points_threshold': 4,
        'max_spread_growth': 1.05,
        'min_spread_growth': 0.33,
        'smallest_search_radius': 0.1,
        'search_radius_step': 0.1,
        'max_search_radius': 0.3,
        'max_dist': 0.4,
        'max_angle': 30,
        'distance_type': 'center',
        'sphere_radius': 0.15,
        'sphere_thickness': 0.1,
        'sphere_thickness_type': 'absolute',
        'clustering_algorithm': 'agglomerative',
        'merging_procedure': 'none',
        'clustering_linkage': 'single',
        'clustering_type': 'angular', # Or euclidian
        'eps_cylinder': 0.1,
        'segmentation_type': 'cylinder',
        'only_correct_connections': True,
        'priority_alpha': 0.5,
        'ransac_iterations': 10, 
        'ransac_subset_percentage': 0.8,
        'device': device,
    }

    if debug:
        logger.info("\nInitialized with parameters:")
        for key, value in zip(params.keys(), params.values()):
            logger.info(f"{key}: {value}")

    point_tree = cKDTree(points)

    if verbose: print(f"Step 3: Create clusters\nNumber of points to be segmented: {np.sum(unsegmented_mask)}")
    if debug: logger.info(f"Step 3: Create clusters\nNumber of points to be segmented: {np.sum(unsegmented_mask)}")
    # --- Create the progress bar ---
    progress_bar = None
    if verbose:
        progress_bar = tqdm(total=num_points, desc="Clustering Progress", unit="points")
        # Initialize progress bar state based on mask
        progress_bar.n = num_points - np.sum(unsegmented_mask)
        progress_bar.refresh()
    # - last_unsegmented_count = num_points
    last_unsegmented_count = np.sum(unsegmented_mask) # Use sum of mask

    try:
        initial_sphere = initialize_first_sphere(points, slice_height=0.2, sphere_thickness=params['sphere_thickness'], sphere_thickness_type=params['sphere_thickness_type'])

        if debug:
             logger.info(f"\n*** Initial Seed Sphere (S0) Created ***")
             logger.info(f"    Center: {initial_sphere.center}")
             logger.info(f"    Radius: {initial_sphere.radius:.4f}")
             logger.info(f"    Spread: {initial_sphere.spread:.4f}")
             logger.info(f"    Is Seed: {initial_sphere.is_seed}")

        # Start the first cluster growth
        # Pass the starting cluster ID (0)
        next_cluster_id, segmentation_ids, unsegmented_mask = grow_cluster(
                points, current_cluster_id, initial_sphere, segmentation_ids, unsegmented_mask, # Pass mask
                cylinder_tracker=cylinder_tracker, params=params, clusters=clusters, point_tree=point_tree, progress_bar=progress_bar, logger=logger
        )
        current_cluster_id = next_cluster_id

        # Update progress bar
        current_unsegmented_count = np.sum(unsegmented_mask) # Use sum
        if verbose: progress_bar.n = num_points - current_unsegmented_count
        if verbose: progress_bar.refresh()
        last_unsegmented_count = current_unsegmented_count


        # Loop to find and grow subsequent clusters (branches/trees missed initially)
        while np.sum(unsegmented_mask) > params.get('min_points_absolute_stop', 0): # Stop if few points left
            
            # Find potential seed indices from the *current* unsegmented points
            potential_seed_indices = np.where(unsegmented_mask)[0]
            if potential_seed_indices.size == 0:
                 break # Exit if no unsegmented points left to seed from
            
            try:
                new_seed_sphere = find_seed_sphere(points, potential_seed_indices, params['sphere_radius'], params['sphere_thickness'], sphere_thickness_type=params['sphere_thickness_type'], logger=logger)
            except ValueError as e:
                if logger: logger.warning(f"Could not create subsequent seed sphere: {e}")
                break # Stop if no more seeds can be found

            # Check if seed sphere captures enough points *before* calling grow_cluster
            new_seed_sphere.assign_points(points, unsegmented_mask, params['device'], point_tree)

            if new_seed_sphere.contained_points.size < params['min_growth_points']:
                segmentation_ids[new_seed_sphere.contained_points] = -2 # Mark as ignored
                
                if new_seed_sphere.contained_points.size > 0: # Check if any points to update
                     unsegmented_mask[new_seed_sphere.contained_points] = False # Update mask

                current_unsegmented_count = np.sum(unsegmented_mask) # Use sum
                if progress_bar is not None:
                    progress_bar.n = num_points - current_unsegmented_count
                    progress_bar.refresh()

                if current_unsegmented_count == last_unsegmented_count:
                        if logger: logger.warning("Stalled finding seed sphere, breaking.")
                        break # Safety break
                last_unsegmented_count = current_unsegmented_count
                continue # Try finding another seed


            # ---> ADDED: Calculate spread for the valid seed sphere <---
            if new_seed_sphere.contained_points.size > 0:
                 new_seed_sphere.spread = compute_spread_of_points(points[new_seed_sphere.contained_points])
            else:
                 new_seed_sphere.spread = 0.01 # Fallback

            # Grow cluster from the new seed, pass/receive mask (approx. line 2010):
            next_cluster_id_after_grow, segmentation_ids, unsegmented_mask = grow_cluster(
                points, current_cluster_id, new_seed_sphere, segmentation_ids, unsegmented_mask, # Pass mask
                cylinder_tracker=cylinder_tracker, params=params, clusters=clusters, point_tree=point_tree, progress_bar=progress_bar, logger=logger
            )
            current_cluster_id = next_cluster_id_after_grow

            # Update progress bar and count (approx. lines 2016-2018):
            current_unsegmented_count = np.sum(unsegmented_mask) # Use sum
            if progress_bar is not None:
                progress_bar.n = num_points - current_unsegmented_count
                progress_bar.refresh()

            # Check for stall condition (approx. lines 2021-2026):
            if current_unsegmented_count == last_unsegmented_count:
                segmentation_ids[unsegmented_mask] = -2 # Mark remaining as ignored using mask
                if verbose: print("Stalled clustering progress, breaking.")
                if logger: logger.warning("Stalled clustering progress, breaking.")
                # unsegmented_mask[:] = False # Empty the mask
                if progress_bar is not None:
                    progress_bar.n = num_points # Update progress to full
                    progress_bar.refresh()
                break # Exit loop if stalled
            last_unsegmented_count = current_unsegmented_count


    except ValueError as e:
        print(f"\nError during clustering: {e}")
        print("Proceeding to merge and export potentially partial results.")
        if debug:
            logger.info(f"\nError during clustering: {e}")
            logger.info("Proceeding to merge and export potentially partial results.")
    except Exception as e: # Catch any other unexpected errors
        print(f"\nAn unexpected error occurred during clustering: {e}")
        import traceback
        traceback.print_exc()
        print("Proceeding to merge and export potentially partial results.")
        if debug:
            logger.exception(f"\nAn unexpected error occurred during clustering")
            logger.info("Proceeding to merge and export potentially partial results.")


    if verbose: progress_bar.close()
    if verbose: print(f"\nFinished finding/growing clusters. Total clusters found: {len(clusters)}")
    if debug: logger.info(f"\nFinished finding/growing clusters. Total clusters found: {len(clusters)}")
    
    # --- Final Steps (Merging, Correction, Export) ---
    if clusters: # Only merge if there are clusters
        if verbose: print("Step 4: Merge close clusters")
        if debug: logger.info("Step 4: Merge close clusters")
        try:
                clusters, segmentation_ids = final_merge_clusters(
                    clusters, points, cylinder_tracker, segmentation_ids, params, logger=logger
                )
                if verbose: print(f"{len(clusters)} clusters remaining after merging.")
                if debug: logger.info(f"{len(clusters)} clusters remaining after merging.")
        except Exception as e:
                print(f"Error during final merge: {e}. Skipping merge.")
                import traceback
                traceback.print_exc()
                if debug: logger.exception(f"Error during final merge. Skipping merge.")

    else:
            if verbose: print("Step 4: No clusters found to merge.")
            if debug: logger.info("Step 4: No clusters found to merge.")

    if cylinder_tracker.cylinders: # Only correct if cylinders exist
        if verbose: print("Step 5: Correct cylinder radii")
        if debug: logger.info("Step 5: Correct cylinder radii")
        try:
                correct_cylinder_radii(cylinder_tracker, params, logger=logger)
                if verbose: print("Radii corrected.")
                if debug: logger.info("Radii corrected.")
        except Exception as e:
                print(f"Error during radius correction: {e}. Skipping correction.")
                import traceback
                traceback.print_exc()
                if debug: logger.exception("Error during radius correction. Skipping correction")
        
        roots = [cyl for cyl in cylinder_tracker.cylinders.values() if cyl.parent_cylinder_id is None]
        if verbose: print(f"Number of root cylinders after potential merge/correction: {len(roots)}")
        if debug: logger.info(f"Number of root cylinders after potential merge/correction: {len(roots)}")
    else:
        if verbose: print("Step 5: No cylinders found to correct.")
        if debug: logger.info("Step 5: No cylinders found to correct.")

    if verbose: print("  Step 6: Save QSM output")
    qsm_output_base = os.path.join(outputDir, f"{base_filename}_qsm_depth") # Add type to name

    # Saving logic (using passed flags)
    if save_csv:
        try:
            df = cylinder_tracker.export_to_dataframe()
            output_path_csv = f"{qsm_output_base}_cylinders.csv"
            os.makedirs(os.path.dirname(output_path_csv), exist_ok=True)
            df.to_csv(output_path_csv, index=False)
            if verbose: print(f"    Cylinders saved to: {output_path_csv}")
        except Exception as e:
             print(f"    ERROR saving cylinder CSV: {e}")

    if save_cyl_ply:
        try:
            output_path_ply = f"{qsm_output_base}_cylinders.ply"
            os.makedirs(os.path.dirname(output_path_ply), exist_ok=True)
            cylinder_tracker.export_mesh_ply(output_path_ply, resolution=10, color_by_root=True)
            if verbose: print(f"    Cylinder mesh saved to: {output_path_ply}")
        except Exception as e:
             print(f"    ERROR saving cylinder PLY: {e}")

    if save_sphere_ply:
        try:
            spheres_ply_path = f"{qsm_output_base}_spheres.ply"
            os.makedirs(os.path.dirname(spheres_ply_path), exist_ok=True)
            export_clusters_spheres_ply(clusters, filename=spheres_ply_path, resolution=10, color_by_outer=True)
            if verbose: print(f"    Sphere mesh saved to: {spheres_ply_path}")
        except Exception as e:
            print(f"    ERROR saving sphere PLY: {e}")

    profiler.disable()  # Stop profiling

    # Create a Stats object, sort by cumulative time, and print the top 10 entries
    import io
    s = io.StringIO()
    stats = pstats.Stats(profiler, stream=s).sort_stats("cumulative")
    stats.print_stats(50)  # Or however many lines you want

    logger.info("Profiler output:\n" + s.getvalue())
<|MERGE_RESOLUTION|>--- conflicted
+++ resolved
@@ -1640,10 +1640,7 @@
 
     return connected_clusters
 
-<<<<<<< HEAD
-=======
-
->>>>>>> c3cb8e62
+
 def grow_cluster(points, sphere_id_start, initial_sphere, segmentation_ids, unsegmented_mask: np.ndarray, cylinder_tracker: CylinderTracker, params, clusters, point_tree, progress_bar=None, logger=None ):
     """
     Grows a cluster from an initial sphere using priority-based sphere expansion.
